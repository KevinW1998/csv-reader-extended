/*
 * The MIT License (MIT)
 *
 * Copyright (c) 2016 Kevin Waldock
 *
 * Permission is hereby granted, free of charge, to any person obtaining a copy
 * of this software and associated documentation files (the "Software"), to deal
 * in the Software without restriction, including without limitation the rights
 * to use, copy, modify, merge, publish, distribute, sublicense, and/or sell
 * copies of the Software, and to permit persons to whom the Software is
 * furnished to do so, subject to the following conditions:
 *
 * The above copyright notice and this permission notice shall be included in all
 * copies or substantial portions of the Software.
 *
 * THE SOFTWARE IS PROVIDED "AS IS", WITHOUT WARRANTY OF ANY KIND, EXPRESS OR
 * IMPLIED, INCLUDING BUT NOT LIMITED TO THE WARRANTIES OF MERCHANTABILITY,
 * FITNESS FOR A PARTICULAR PURPOSE AND NONINFRINGEMENT. IN NO EVENT SHALL THE
 * AUTHORS OR COPYRIGHT HOLDERS BE LIABLE FOR ANY CLAIM, DAMAGES OR OTHER
 * LIABILITY, WHETHER IN AN ACTION OF CONTRACT, TORT OR OTHERWISE, ARISING FROM,
 * OUT OF OR IN CONNECTION WITH THE SOFTWARE OR THE USE OR OTHER DEALINGS IN THE
 * SOFTWARE.
 *
 */

#ifndef CSVReader_H
#define CSVReader_H

#include <iostream>
#include <fstream>
#include <string>
#include <type_traits>
#include <sstream>
#include <array>
#include <exception>
#include <stdexcept>
#include <utility>

#include "invoke_default.hpp"

namespace CSVReader
{
    // ========= Exceptions START ===========
    /*!
     * \brief Exception for parsing errors.
     */
    class parse_error : public std::logic_error
    {
    private:
        int _line;
        int _field;
    public:
        explicit parse_error(const char *msg, int line, int field) : std::logic_error(msg), _line(line), _field(field) {}
        explicit parse_error(std::string msg, int line, int field) : parse_error(msg.c_str(), line, field) {}

        inline int get_line_number() const
        {
            return _line;
        }
        inline int get_field_number() const
        {
            return _field;
        }
    };
    // ========= Exceptions END ===========



    // ========= Utils START ===========
    // This is a feature built-in for C++14
    namespace detail
    {
        template <std::size_t... I>
        class index_sequence {};

        template <std::size_t N, std::size_t ...I>
        struct make_index_sequence : make_index_sequence < N - 1, N - 1, I... > {};

        template <std::size_t ...I>
        struct make_index_sequence<0, I...> : index_sequence<I...> {};
    }

    // This is for the CSVBatchReader
    // This template class depends on .push_back()
    template<class ContainerValueT, class ContainerT>
    struct CommonContainerUtils
    {
        static void Add(ContainerT *container, const ContainerValueT &value)
        {
            container->push_back(value);
        }
    };

    namespace detail
    {

        template<class StrT,
                 class CharT,
                 class StrTUtils,
                 class Converter>
        class CSVReaderBase
        {
        protected:
            size_t _currentCharIndex;
            CharT _sep;
            StrT _currentLine; // Will be written by the derived class
            int _fieldTracker; // Will be written by the derived class
            int _lineTracker;  // Will be written by the derived class

            CSVReaderBase(CharT sep) : _currentCharIndex(0u), _sep(sep),
                _currentLine(""), _fieldTracker(0), _lineTracker(0) {}

            inline StrT NextField()
            {
                size_t newCharIndex = _currentCharIndex;
                if(!StrTUtils::find(_currentLine, _sep, newCharIndex))
                    newCharIndex = StrTUtils::length(_currentLine);

                StrT next = StrTUtils::substring(_currentLine, _currentCharIndex, newCharIndex - _currentCharIndex);
                _currentCharIndex = newCharIndex + 1;
                return next;
            }

            inline void SkipField()
            {
                size_t newCharIndex = _currentCharIndex;
                if(!StrTUtils::find(_currentLine, _sep, newCharIndex))
                    newCharIndex = StrTUtils::length(_currentLine);
                _currentCharIndex = newCharIndex + 1;
            }

            inline bool HasNext()
            {
                return _currentCharIndex <= StrTUtils::length(_currentLine);
            }

            template<typename ToType>
            inline void SafeConvert(ToType *to, const StrT &from)
            {
                try
                {
                    Converter::Convert(to, from);
                }
                catch(...)
                {
                    ThrowParseErrorInCatchContext();
                }
            }

            inline void ThrowParseErrorInCatchContext()
            {
                std::throw_with_nested(parse_error(std::string("Failed to parse field ") + std::to_string(_fieldTracker) + " at line " + std::to_string(_lineTracker), _lineTracker, _fieldTracker));
            }
        };
    }
    // ========= Utils END ===========



    // ========= Readers START ===========
    template<class StrElementType, class StrElementTraits, class StrElementAlloc = std::allocator<StrElementType> >
    struct IfStreamReader
    {
        using target_ifstream = std::basic_ifstream<StrElementType, StrElementTraits>;
        using target_string = std::basic_string<StrElementType, StrElementTraits, StrElementAlloc>;
        typedef target_string string_type;

        target_ifstream *_reader;
        IfStreamReader(target_ifstream *reader) : _reader(reader) {}

        target_string read_line()
        {
            target_string str;
            std::getline(*_reader, str);
            return str;
        }
    };
    template<class StrElementType, class StrElementTraits>
    constexpr IfStreamReader<StrElementType, StrElementTraits> MakeIfStreamReader(std::basic_ifstream<StrElementType, StrElementTraits> *reader)
    {
        return IfStreamReader<StrElementType, StrElementTraits>(reader);
    }

    template<class StrElementType, class StrElementTraits, class StrElementAlloc>
    struct StringReader
    {
        using target_istringstream = std::basic_istringstream<StrElementType, StrElementTraits, StrElementAlloc>;
        using target_string = std::basic_string<StrElementType, StrElementTraits, StrElementAlloc>;
        typedef target_string string_type;

        target_istringstream _txt;
        StringReader(target_string str) : _txt(str) {}

        target_string read_line()
        {
            target_string str;
            std::getline(_txt, str);
            return str;
        }
    };
    template<class StrElementType, class StrElementTraits, class StrElementAlloc>
    constexpr StringReader<StrElementType, StrElementTraits, StrElementAlloc> MakeStringReader(const std::basic_string<StrElementType, StrElementTraits, StrElementAlloc> &str)
    {
        return StringReader<StrElementType, StrElementTraits, StrElementAlloc>(str);
    }

    template<class StrT>
    struct DirectReader
    {
        typedef StrT string_type;

        DirectReader(const StrT &data) : _data(data) {}
        StrT read_line()
        {
            return _data;
        }
    private:
        StrT _data;
    };
    template<class StrT>
    constexpr DirectReader<StrT> MakeDirectReader(const StrT &data)
    {
        return DirectReader<StrT>(data);
    }

    // ========= Readers END ===========







    // ========= Special Attributes START ===========
    // 1. Alternative Parameter - CSVDiscard
    /*!
     * \brief Special CSVReader parameter value for ignoring a field.
     */
    struct CSVDiscard {};

    // 2. Alternative Parameter - CSVValidator
    /*!
     * \brief Special CSVReader parameter value for validating a field.
     * \see MakeCSVValidator()
     */
    template<typename T, typename ValidatorFunc>
    struct CSVValidator
    {
        typedef T value_type;
        CSVValidator(T *value, const ValidatorFunc &validatorFunction) : _value(value), _validatorFunction(validatorFunction) {}

        bool Validate() const
        {
            return idef::invoke_or_noop<bool>(idef::default_if_nullptr(_validatorFunction, [](T *)
            {
                return true;
            }), _value);
        }
        T *Get()
        {
            return _value;
        }
    private:
        T *_value;
        ValidatorFunc _validatorFunction;
    };
    /*!
     * \brief Creates a new CSVValidator.
     * \see CSVValidator
     */
    template<typename T, typename ValidatorFunc>
    constexpr CSVValidator<T, ValidatorFunc> MakeCSVValidator(T *value, ValidatorFunc validatorFunction)
    {
        return CSVValidator<T, ValidatorFunc>(value, validatorFunction);
    }

    // 3. Alternative Parameter - CSVPostProcessor
    /*!
     * \brief Special CSVReader parameter value for post processing a field.
     * \see MakeCSVPostProcessor()
     *
     * The post processor will be called before the value will be writting into the pointer.
     */
    template<typename T, typename PostProcessorFunc, typename ValidatorFunc>
    struct CSVPostProcessor
    {
        typedef T value_type;

        CSVPostProcessor(T *value, const PostProcessorFunc &postProcessorFunction) : CSVPostProcessor(value, postProcessorFunction, nullptr) {}
        CSVPostProcessor(T *value, const PostProcessorFunc &postProcessorFunction, const ValidatorFunc &validatorFunction)
            : _value(value), _validatorFunction(validatorFunction), _postProcessorFunction(postProcessorFunction) {}

        bool Validate() const
        {
            return idef::invoke_or_noop<bool>(idef::default_if_nullptr(_validatorFunction, [](T *)
            {
                return true;
            }), _value);
        }
        inline void PostProcess()
        {
            idef::invoke_or_noop<void>(_postProcessorFunction, *_value);
        }
        T *Get()
        {
            return _value;
        }
    private:
        T *_value;
        ValidatorFunc _validatorFunction;
        PostProcessorFunc _postProcessorFunction;
    };
    /*!
     * \brief Creates a new CSVPostProcessor.
     * \see CSVPostProcessor
     */
    template<typename T, typename PostProcessorFunc>
    constexpr CSVPostProcessor<T, PostProcessorFunc, std::nullptr_t> MakeCSVPostProcessor(T *value, PostProcessorFunc postProcessorFunction)
    {
        return CSVPostProcessor<T, PostProcessorFunc, std::nullptr_t>(value, postProcessorFunction);
    }
    /*!
     * \brief Creates a new CSVPostProcessor.
     * \see CSVPostProcessor
     */
    template<typename T, typename PostProcessorFunc, typename ValidatorFunc>
    constexpr CSVPostProcessor<T, PostProcessorFunc, ValidatorFunc> MakeCSVPostProcessor(T *value, PostProcessorFunc postProcessorFunction, ValidatorFunc validatorFunction)
    {
        return CSVPostProcessor<T, PostProcessorFunc, ValidatorFunc>(value, postProcessorFunction, validatorFunction);
    }



    // 4. Alternative parameter - CSVOptional
    /*!
     * \brief Special CSVReader parameter value for marking a field as optional.
     * \see MakeCSVOptional()
     *
     * If the reader cannot read further, then the default value is used
     * instead of throwing an exception.
     */
    template<typename T, typename ValidatorFunc, typename PostProcessorFunc>
    struct CSVOptional
    {
        typedef T value_type;

<<<<<<< HEAD
        CSVOptional(T* value, const T defVal, bool shouldAssignDefaultOnEmpty) : CSVOptional(value, defVal, shouldAssignDefaultOnEmpty, nullptr) {}
        CSVOptional(T* value, const T defVal, bool shouldAssignDefaultOnEmpty, const ValidatorFunc& validatorFunction) :
            CSVOptional(value, defVal, shouldAssignDefaultOnEmpty, validatorFunction, nullptr) {}
        CSVOptional(T* value, const T defVal, bool shouldAssignDefaultOnEmpty, const ValidatorFunc& validatorFunction, const PostProcessorFunc& postProcessorFunction) :
            _value(value), _defaultValue(defVal), _shouldAssignDefaultOnEmpty(shouldAssignDefaultOnEmpty),
            _validatorFunction(validatorFunction), _postProcessorFunction(postProcessorFunction) {}
=======
        CSVOptional(T *value, const T defVal) : CSVOptional(value, defVal, nullptr) {}
        CSVOptional(T *value, const T defVal, const ValidatorFunc &validatorFunction) :
            _value(value), _defaultValue(defVal), _validatorFunction(validatorFunction) {}
        CSVOptional(T *value, const T defVal, const ValidatorFunc &validatorFunction, const PostProcessorFunc &postProcessorFunction) :
            _value(value), _defaultValue(defVal), _validatorFunction(validatorFunction), _postProcessorFunction(postProcessorFunction) {}
>>>>>>> e4413b11


        bool Validate() const
        {
            return idef::invoke_or_noop<bool>(idef::default_if_nullptr(_validatorFunction, [](T *)
            {
                return true;
            }), _value);
        }
        inline void PostProcess()
        {
            idef::invoke_or_noop<void>(_postProcessorFunction, *_value);
        }
        inline void AssignDefault()
        {
            *_value = _defaultValue;
        }
        inline T *Get()
        {
            return _value;
        }
        inline bool ShouldAssingDefaultOnEmpty() const {
            return _shouldAssignDefaultOnEmpty;
        }
    private:
        T *_value;
        T _defaultValue;
        bool _shouldAssignDefaultOnEmpty;
        ValidatorFunc _validatorFunction;
        PostProcessorFunc _postProcessorFunction;
    };
    /*!
     * \brief Creates a new CSVOptional.
     * \see CSVOptional
     */
    template<typename T, typename OT>
<<<<<<< HEAD
    constexpr CSVOptional<T, nullptr_t, nullptr_t> MakeCSVOptional(T* value, OT defVal) {
        return CSVOptional<T, nullptr_t, nullptr_t>(value, defVal, false, nullptr, nullptr);
=======
    constexpr CSVOptional<T, std::nullptr_t, std::nullptr_t> MakeCSVOptional(T *value, OT defVal)
    {
        return CSVOptional<T, std::nullptr_t, std::nullptr_t>(value, defVal, nullptr, nullptr);
>>>>>>> e4413b11
    }
    /*!
     * \brief Creates a new CSVOptional.
     * \see CSVOptional
     */
    template<typename T, typename OT, typename ValidatorFunc>
<<<<<<< HEAD
    constexpr CSVOptional<T, ValidatorFunc, nullptr_t> MakeCSVOptional(T* value, OT defVal, ValidatorFunc validatorFunction) {
        return CSVOptional<T, ValidatorFunc, nullptr_t>(value, defVal, false, validatorFunction, nullptr);
=======
    constexpr CSVOptional<T, ValidatorFunc, std::nullptr_t> MakeCSVOptional(T *value, OT defVal, ValidatorFunc validatorFunction)
    {
        return CSVOptional<T, ValidatorFunc, std::nullptr_t>(value, defVal, validatorFunction, nullptr);
>>>>>>> e4413b11
    }
    /*!
     * \brief Creates a new CSVOptional.
     * \see CSVOptional
     */
    template<typename T, typename OT, typename ValidatorFunc, typename PostProcessorFunc>
<<<<<<< HEAD
    constexpr CSVOptional<T, ValidatorFunc, PostProcessorFunc> MakeCSVOptional(T* value, OT defVal, ValidatorFunc validatorFunction, PostProcessorFunc postProcessorFunction) {
        return CSVOptional<T, ValidatorFunc, PostProcessorFunc>(value, defVal, false, validatorFunction, postProcessorFunction);
    }

    /*!
     * \brief Creates a new CSVOptional.
     * \see CSVOptional
     */
    template<typename T, typename OT>
    constexpr CSVOptional<T, nullptr_t, nullptr_t> MakeCSVOptionalEmpty(T* value, OT defVal) {
        return CSVOptional<T, nullptr_t, nullptr_t>(value, defVal, true, nullptr, nullptr);
    }
    /*!
     * \brief Creates a new CSVOptional.
     * \see CSVOptional
     */
    template<typename T, typename OT, typename ValidatorFunc>
    constexpr CSVOptional<T, ValidatorFunc, nullptr_t> MakeCSVOptionalEmpty(T* value, OT defVal, ValidatorFunc validatorFunction) {
        return CSVOptional<T, ValidatorFunc, nullptr_t>(value, defVal, true, validatorFunction, nullptr);
    }
    /*!
     * \brief Creates a new CSVOptional.
     * \see CSVOptional
     */
    template<typename T, typename OT, typename ValidatorFunc, typename PostProcessorFunc>
    constexpr CSVOptional<T, ValidatorFunc, PostProcessorFunc> MakeCSVOptionalEmpty(T* value, OT defVal, ValidatorFunc validatorFunction, PostProcessorFunc postProcessorFunction) {
        return CSVOptional<T, ValidatorFunc, PostProcessorFunc>(value, defVal, true, validatorFunction, postProcessorFunction);
=======
    constexpr CSVOptional<T, ValidatorFunc, PostProcessorFunc> MakeCSVOptional(T *value, OT defVal, ValidatorFunc validatorFunction, PostProcessorFunc postProcessorFunction)
    {
        return CSVOptional<T, ValidatorFunc, PostProcessorFunc>(value, defVal, validatorFunction, postProcessorFunction);
>>>>>>> e4413b11
    }

    // 5. Reader in Reader - CSVOptional
    /*!
     * \brief Special CSVReader parameter value for creating a sub-reader.
     * \see MakeCSVSubReader()
     * This class can read fields, which are seperated again with another token.
     */
    template<class Reader, class StrT, class CharT, class StrTUtils, class Converter, class... RestValues>
    struct CSVSubReader;

    // 6. Reading in container
    /*!
     * \brief Special CSVReader parameter value for reading a collection of literal types.
     * \see MakeCSVBatchReader
     */
    template<class ContainerValueT,
             class Container,
             class ContainerUtils,
             class StrT,
             class CharT,
             class StrTUtils,
             class Converter,
             class PostProcessorFunc>
    struct CSVBatchReader : detail::CSVReaderBase<StrT, CharT, StrTUtils, Converter>
    {
    private:
        Container *_container;
        PostProcessorFunc _postProcessorFunction;
    public:

        CSVBatchReader(CharT sep, Container *container, const PostProcessorFunc &postProcessorFunction) :
            detail::CSVReaderBase<StrT, CharT, StrTUtils, Converter>(sep), _container(container), _postProcessorFunction(postProcessorFunction) {}

        inline void ReadDataLine(const StrT &val)
        {
            this->_currentLine = val;
            while(this->HasNext())
            {
                StrT from = this->NextField();
                if(from == "")
                    continue;
                ContainerValueT to;
                this->SafeConvert(&to, from);
                idef::invoke_or_noop<void>(_postProcessorFunction, to);
                ContainerUtils::Add(_container, to);
            }
        }
    };

    // 7. Reading with iteration
    /*!
     * \brief Special CSVReader parameter value for iterating through an unknown number of types.
     * \see MakeCSVIterator()
     */
    template<class StrT,
             class CharT,
             class StrTUtils,
             class Converter,
             class IteratorFunc>
    struct CSVIterator : detail::CSVReaderBase<StrT, CharT, StrTUtils, Converter>
    {
    private:
        bool _isOptional;
        IteratorFunc _iteratorFunc;
    public:
        CSVIterator(CharT sep, bool isOptional, const IteratorFunc &iteratorFunc) :
            detail::CSVReaderBase<StrT, CharT, StrTUtils, Converter>(sep), _isOptional(isOptional), _iteratorFunc(iteratorFunc) {}

        inline void ReadDataLine(const StrT &val)
        {
            this->_currentLine = val;
            while(this->HasNext())
            {
                StrT next = this->NextField();
                if(!(next == ""))
                    _iteratorFunc(next);
            }
        }

        bool IsOptional() const
        {
            return _isOptional;
        }
    };


    // ========= Special Attributes END ===========


    /*
    * The Default CSV Converter uses the STL library to do the most of the conversion.
    */
    /*!
     * \brief The default converter to convert strings to literal types.
     */
    template<class StrType>
    struct DefaultCSVConverter
    {
        static void Convert(double *out, const StrType &field)
        {
            *out = std::stod(field);
        }
        static void Convert(float *out, const StrType &field)
        {
            *out = std::stof(field);
        }
        static void Convert(int *out, const StrType &field)
        {
            *out = std::stoi(field);
        }
        static void Convert(long *out, const StrType &field)
        {
            *out = std::stol(field);
        }
        static void Convert(long long *out, const StrType &field)
        {
            *out = std::stoll(field);
        }
        static void Convert(long double *out, const StrType &field)
        {
            *out = std::stold(field);
        }
        static void Convert(unsigned int *out, const StrType &field)
        {
            *out = static_cast<unsigned int>(std::stoul(field));
        }
        static void Convert(unsigned long *out, const StrType &field)
        {
            *out = std::stoul(field);
        }
        static void Convert(unsigned long long *out, const StrType &field)
        {
            *out = std::stoull(field);
        }
        static void Convert(bool *out, const StrType &field)
        {
            if(field == "0" || field == "") // FIXME: Is it correct? Or too hackish?
                *out = false;
            else if(field == "!0" || field == "1") // FIXME: Is it correct? Or too hackish?
                *out = true;
            else
                throw std::invalid_argument(std::string("Could not convert to bool (must be empty, \"0\", \"!0\" or \"1\"), got \"") + field + std::string("\""));
        }
        static void Convert(StrType *out, const StrType &field)
        {
            *out = field;
        }
    };


    /*!
     * \brief The default wrapper for strings (Works for STL strings)
     * \see MakeCSVReaderFromBasicString()
     */
    template<class StrElementType, class StrElementTraits, class StrElementAlloc>
    struct DefaultStringWrapper
    {
        using target_string = std::basic_string<StrElementType, StrElementTraits, StrElementAlloc>;

        static bool find(const target_string &str, StrElementType sep, size_t &findIndex)
        {
            size_t pos = str.find(sep, findIndex);
            if(pos == target_string::npos)
                return false;
            findIndex = pos;
            return true;
        }

        static size_t length(const target_string &str)
        {
            return str.length();
        }

        static target_string substring(const target_string &str, size_t pos, size_t count)
        {
            return str.substr(pos, count);
        }
    };





    /*!
     * \brief Provides features to read out CSV data.
     * \see MakeCSVReader()
     *
     * This class provides features to read out CSV data and converting them directly to literal types.
     *
     * Use MakeCSVReader or MakeCSVReaderFromBasicString for easy construction of this class.
     *
     */
    template<class Reader, class StrT, class CharT, class StrTUtils, class Converter>
    class CSVReader : detail::CSVReaderBase<StrT, CharT, StrTUtils, Converter>
    {
    private:
        Reader *_reader;
        int _currentTotalFields;
        bool _requireReadLine;
    public:
        CSVReader(Reader *reader, CharT sep) : detail::CSVReaderBase<StrT, CharT, StrTUtils, Converter>(sep), _reader(reader),
            _currentTotalFields(0), _requireReadLine(true) {}
        CSVReader(const CSVReader &other) = delete;
        CSVReader(CSVReader &&other) = default;
        ~CSVReader() = default;

    private:
        inline void ThrowIfOutOfBounds()
        {
            if(this->_currentCharIndex > StrTUtils::length(this->_currentLine))
                throw parse_error("Expected " + std::to_string(this->_currentTotalFields) + " CSV-Fields, got "
                                  + std::to_string(this->_fieldTracker) + " at line "
                                  + std::to_string(this->_lineTracker) + "!", this->_fieldTracker, this->_lineTracker);
        }
        template<class T, class... RestValues>
        void ReadNext(T nextVal, RestValues &&... restVals)
        {
            static_assert(std::is_pointer<T>::value, "All values which are unpacked must be pointers (except CSVDiscard, CSVVaildate, CSVDiscard, CSVOptional, CSVSubReader)!");
            ThrowIfOutOfBounds();

            //Here do conversion code
            this->SafeConvert(nextVal, this->NextField());

            this->_fieldTracker++;
            ReadNext(std::forward<RestValues>(restVals)...);
        }

        template<class... RestValues>
        void ReadNext(CSVDiscard, RestValues &&... restVals)
        {
            this->_fieldTracker++;
            this->SkipField();
            ReadNext(std::forward<RestValues>(restVals)...);
        }

        template<class ValidateT, class ValidatorFunc, class... RestValues>
        void ReadNext(CSVValidator<ValidateT, ValidatorFunc> nextVal, RestValues &&... restVals)
        {
            ThrowIfOutOfBounds();

            this->SafeConvert(nextVal.Get(), this->NextField());

            if(!nextVal.Validate())
                throw std::logic_error("Validation failed at field " + std::to_string(this->_fieldTracker) + " at line " + std::to_string(this->_lineTracker) + "!");

            this->_fieldTracker++;
            ReadNext(std::forward<RestValues>(restVals)...);
        }

        template<class PostProcessorT, class PostProcessorFunc, class ValidatorFunc, class... RestValues>
        void ReadNext(CSVPostProcessor<PostProcessorT, PostProcessorFunc, ValidatorFunc> nextVal, RestValues &&... restVals)
        {
            ThrowIfOutOfBounds();

            this->SafeConvert(nextVal.Get(), this->NextField());
            if(!nextVal.Validate())
                throw std::logic_error("Validation failed at field " + std::to_string(this->_fieldTracker) + " at line " + std::to_string(this->_lineTracker) + "!");
            nextVal.PostProcess();

            this->_fieldTracker++;
            ReadNext(std::forward<RestValues>(restVals)...);
        }

        template<class OptionalT, class ValidatorFunc, class PostProcessorFunc, class... RestValues>
        void ReadNext(CSVOptional<OptionalT, ValidatorFunc, PostProcessorFunc> optionalObj, RestValues &&... restVals)
        {
            // If we already reached the end, then assign default
            if(this->_currentCharIndex >= StrTUtils::length(this->_currentLine))
                optionalObj.AssignDefault();
            else
            {
<<<<<<< HEAD
                StrT nextField = this->NextField();
                if(!optionalObj.ShouldAssingDefaultOnEmpty() || StrTUtils::length(nextField) > 0) {
                    this->SafeConvert(optionalObj.Get(), nextField);
                    if (!optionalObj.Validate())
                        throw std::logic_error("Validation failed at field " + std::to_string(this->_fieldTracker) + " at line " + std::to_string(this->_lineTracker) + "!");
                    optionalObj.PostProcess();
                } else {
                    optionalObj.AssignDefault();
                }
=======
                this->SafeConvert(optionalObj.Get(), this->NextField());
                if(!optionalObj.Validate())
                    throw std::logic_error("Validation failed at field " + std::to_string(this->_fieldTracker) + " at line " + std::to_string(this->_lineTracker) + "!");
                optionalObj.PostProcess();
>>>>>>> e4413b11
            }

            this->_fieldTracker++;
            ReadNext(std::forward<RestValues>(restVals)...);
        }

        template<class SubReader, class SubStrT, class SubCharT, class SubStrTUtils, class SubConverter, class... SubValues, class... RestValues>
        void ReadNext(CSVSubReader<SubReader, SubStrT, SubCharT, SubStrTUtils, SubConverter, SubValues...> subReaderObj, RestValues &&... restVals)
        {
            if(!subReaderObj.IsOptional())
                ThrowIfOutOfBounds();

            // We don't have to check for subReaderObj.IsOptional again, because
            // ThrowIfOutOfBounds() would have thrown already
            if(!(this->_currentCharIndex >= StrTUtils::length(this->_currentLine)))
            {
                try
                {
                    subReaderObj.ReadDataLine(this->NextField());
                }
                catch(...)
                {
                    this->ThrowParseErrorInCatchContext();
                }
            }

            this->_fieldTracker++;
            ReadNext(std::forward<RestValues>(restVals)...);
        }

        template<class ReaderContainerValueT, class ReaderContainer, class ReaderContainerUtils,
                 class ReaderStrT, class ReaderCharT, class ReaderStrTUtils, class ReaderConverter, class PostProcessorFunc, class... RestValues>
        void ReadNext(CSVBatchReader<ReaderContainerValueT, ReaderContainer, ReaderContainerUtils, ReaderStrT, ReaderCharT, ReaderStrTUtils, ReaderConverter, PostProcessorFunc> subBatchReaderObj, RestValues &&... restVals)
        {
            ThrowIfOutOfBounds();

            try
            {
                subBatchReaderObj.ReadDataLine(this->NextField());
            }
            catch(...)
            {
                this->ThrowParseErrorInCatchContext();
            }

            this->_fieldTracker++;
            ReadNext(std::forward<RestValues>(restVals)...);
        }

        template<class IterStrT, class IterCharT, class IterStrTUtils, class IterConverter, class IteratorFunc, class... RestValues>
        void ReadNext(CSVIterator<IterStrT, IterCharT, IterStrTUtils, IterConverter, IteratorFunc> iteratorObj, RestValues &&... restVals)
        {
            if(!iteratorObj.IsOptional())
                ThrowIfOutOfBounds();

            // We don't have to check for iteratorObj.IsOptional again, because
            // ThrowIfOutOfBounds() would have thrown already
            if(!(this->_currentCharIndex >= StrTUtils::length(this->_currentLine)))
            {
                try
                {
                    iteratorObj.ReadDataLine(this->NextField());
                }
                catch(...)
                {
                    this->ThrowParseErrorInCatchContext();
                }
            }

            this->_fieldTracker++;
            ReadNext(std::forward<RestValues>(restVals)...);
        }

        void ReadNext() {}
    public:
        /*!
         * \brief Read the next data line and pushes the result directly to the parameter.
         *
         * allValues must be pointer with the exception of:
         *      * CSVDiscard
         *      * CSVValidator
         *      * CSVPostProcessor
         *      * CSVOptional
         *      * CSVSubReader
         *      * CSVBatchReader
         *      * CSVIterator
         *
         * \throws std::nested_exception When a parsing or conversion error happens.
         *
         */
        template<typename... Values>
        CSVReader &ReadDataLine(Values &&... allValues)
        {
            this->_lineTracker++;
            this->_currentCharIndex = 0;
            _currentTotalFields = sizeof...(allValues);
            this->_fieldTracker = 0; // We need the tracker at 0 (because of out of range exception)
            if(_requireReadLine)
                this->_currentLine = _reader->read_line();
            ReadNext(std::forward<Values>(allValues)...);
            _requireReadLine = true;


            return *this;
        }


        /*!
         * \brief Read the next data line and calls iteration function with passing every field.
         *
         * \throws std::nested_exception When a parsing or conversion error happens.
         */
        template<class IteratorFunc>
        CSVReader& IterateDataLine(const IteratorFunc &iteratorFunc)
        {
            this->_lineTracker++;
            this->_currentCharIndex = 0;
            this->_fieldTracker = 0; // We need the tracker at 0 (because of out of range exception)
            _currentTotalFields = 0;

            if(_requireReadLine)
                this->_currentLine = _reader->read_line();
            while(this->HasNext())
            {
                StrT next = this->NextField();
                if(!(next == ""))
                    iteratorFunc(next);
            }
            _requireReadLine = true;

            return *this;
        }


        // Begins with 1
        /*!
         * \brief Read out (peeking) a field without going to the next line.
         */
        template<typename T>
        T ReadField(int fieldNum)
        {
            if(_requireReadLine)
                this->_currentLine = _reader->read_line();
            _requireReadLine = false;
            this->_currentCharIndex = 0;

            StrT field;
            for(int i = 1; i < fieldNum; i++)
            {
                if(this->_currentCharIndex >= StrTUtils::length(this->_currentLine))
                    throw std::logic_error("Expected " + std::to_string(fieldNum) + " CSV-Fields, got " + std::to_string(i - 1) + " @ line " + std::to_string(this->_lineTracker) + "!");

                this->SkipField();
            }
            field = this->NextField();

            T value;
            Converter::Convert(&value, field);
            return value;
        }

    };

    /*!
     * \brief Creates a new CSVReader.
     * \see CSVReader
     *
     * StrT template argument is the string class type.
     * StrTUtils is a wrapper for the StrT class providing following static functions:
     *      static bool find(const StrT& str, CharT sep, size_t& findIndex)
     *      static size_t length(const target_string& str)
     *      static target_string substring(const target_string& str, size_t pos, size_t count)
     *
     * Converter is a wrapper for converting StrT fields to literal types:
     *      template<typename T>
     *      static void Convert(T* out, const StrType& field)
     */
    template<class StrT, class StrTUtils, class Converter, class Reader, class CharT>
    constexpr CSVReader<Reader, StrT, CharT, StrTUtils, Converter> MakeCSVReader(Reader *reader, CharT /*sep*/)
    {
        return CSVReader<Reader, StrT, CharT, StrTUtils, Converter>(reader);
    }


    namespace detail
    {
        template<class Reader>
        struct CSVReaderFromReaderType
        {
            typedef typename Reader::string_type string_type;
            typedef typename string_type::value_type value_type;
            typedef typename string_type::traits_type traits_type;
            typedef typename string_type::allocator_type allocator_type;

            typedef CSVReader<Reader, string_type, value_type,
                    DefaultStringWrapper<value_type, traits_type, allocator_type>, DefaultCSVConverter<string_type>> full_type;
        };
    }

    /*!
     * \brief Creates a new CSVReader for STL strings. (std::string, std::wstring, ...)
     * \see CSVReader
     */
    template<class Reader, class CharT>
    constexpr typename detail::CSVReaderFromReaderType<Reader>::full_type MakeCSVReaderFromBasicString(Reader *reader, CharT sep)
    {
        typedef detail::CSVReaderFromReaderType<Reader> csv_reader_type;
        typedef typename csv_reader_type::value_type value_type;

        static_assert(std::is_same<CharT, value_type>::value, "Value type of basic_string must be the same as the type of the seperator!");
        return typename csv_reader_type::full_type(reader, sep);
    }


    template<class Reader, class StrT, class CharT, class StrTUtils, class Converter, class... Values>
    struct CSVSubReader
    {
    public:
        CSVSubReader(CharT sep, bool isOptional, Values &&... allValues) : _sep(sep), _val(allValues...), _isOptional(isOptional)
        {}

        void ReadDataLine(const StrT &val)
        {
            ReadDataLineImpl(val, detail::make_index_sequence<sizeof...(Values)> {});
        }

        bool IsOptional() const
        {
            return _isOptional;
        }

    private:
        template<std::size_t ...I>
        void ReadDataLineImpl(const StrT &val, detail::index_sequence<I...>)
        {
            DirectReader<StrT> subReader(val);
            CSVReader<decltype(subReader), StrT, CharT, StrTUtils, Converter> subCSVReader(&subReader, _sep);
            subCSVReader.ReadDataLine(std::get<I>(_val)...);
        }

        CharT _sep;
        std::tuple<Values...> _val;
        bool _isOptional;
    };

    /*!
     * \brief Creates a new CSVSubReader.
     * \see CSVSubReader
     */
    template<class Reader, class StrT, class CharT, class StrTUtils, class Converter, class SubChar, class... RestValues>
    constexpr CSVSubReader<Reader, StrT, CharT, StrTUtils, Converter, RestValues...> MakeCSVSubReader(const CSVReader<Reader, StrT, CharT, StrTUtils, Converter> &, SubChar sep, RestValues &&... values)
    {
        return CSVSubReader<Reader, StrT, CharT, StrTUtils, Converter, RestValues...>(sep, false, std::forward<RestValues>(values)...);
    }

    /*!
     * \brief Creates a new CSVSubReader, which is optional. It acts the same as CSVOptional
     * \see CSVSubReader
     * \see CSVOptional
     */
    template<class Reader, class StrT, class CharT, class StrTUtils, class Converter, class SubChar, class... RestValues>
    constexpr CSVSubReader<Reader, StrT, CharT, StrTUtils, Converter, RestValues...> MakeCSVOptionalSubReader(const CSVReader<Reader, StrT, CharT, StrTUtils, Converter> &, SubChar sep, RestValues &&... values)
    {
        return CSVSubReader<Reader, StrT, CharT, StrTUtils, Converter, RestValues...>(sep, true, std::forward<RestValues>(values)...);
    }



    namespace detail
    {
        template<class ContainerT,                                                          // The container type
                 class StrT,                                                                // The string class
                 class CharT,                                                               // The char type
                 class StrTUtils,                                                           // The string util class
                 class Converter,
                 class PostProcessorFunc>
        struct CSVBatchReaderFromContainer
        {
            typedef typename ContainerT::value_type ContainerValueT;
            typedef CommonContainerUtils<ContainerValueT, ContainerT> ContainerUtils;

            typedef CSVBatchReader<ContainerValueT, ContainerT, ContainerUtils, StrT, CharT, StrTUtils, Converter, PostProcessorFunc> full_type;
        };
    }

    /*!
     * \brief Creates a new CSVBatchReader
     * \see CSVBatchReader
     *
     * An overload without PostProcessor
     */
    template<class ContainerT,                                                          // The container type
             class Reader,                                                              // The reader (not used)
             class StrT,                                                                // The string class
             class CharT,                                                               // The char type
             class StrTUtils,                                                           // The string util class
             class Converter>                                                           // The value converter
    constexpr typename detail::CSVBatchReaderFromContainer<ContainerT, StrT, CharT, StrTUtils, Converter, std::nullptr_t>::full_type
    MakeCSVBatchReader(const CSVReader<Reader, StrT, CharT, StrTUtils, Converter> &, CharT sep, ContainerT *container)
    {
        typedef detail::CSVBatchReaderFromContainer<ContainerT, StrT, CharT, StrTUtils, Converter, std::nullptr_t> csv_batch_reader_type;

        return typename csv_batch_reader_type::full_type(sep, container, nullptr);
    }

    /*!
     * \brief Creates a new CSVBatchReader
     * \see CSVBatchReader
     *
     * This will create a new CSVBatchReader. The ContainerT type is required to
     * expose the value type with ContainerT::value_type (STL compatible).
     *
     * In addition you can pass an optional PostProcessor function.
     */
    template<class ContainerT,                                                          // The container type
             class Reader,                                                              // The reader (not used)
             class StrT,                                                                // The string class
             class CharT,                                                               // The char type
             class SubCharT,
             class StrTUtils,                                                           // The string util class
             class Converter,                                                           // The value converter
             class PostProcessorFunc>
    constexpr typename detail::CSVBatchReaderFromContainer<ContainerT, StrT, CharT, StrTUtils, Converter, PostProcessorFunc>::full_type
    MakeCSVBatchReader(const CSVReader<Reader, StrT, CharT, StrTUtils, Converter> &, SubCharT sep, ContainerT *container, const PostProcessorFunc &postProcessorFunc)
    {
        typedef detail::CSVBatchReaderFromContainer<ContainerT, StrT, CharT, StrTUtils, Converter, PostProcessorFunc> csv_batch_reader_type;

        return typename csv_batch_reader_type::full_type(sep, container, postProcessorFunc);
    }


    /*!
     * \brief Creates a new CSVIterator
     * \see CSVIterator
     */
    template<class Reader, class StrT, class CharT, class StrTUtils, class Converter, class SubChar, class IteratorFunc>
    constexpr CSVIterator<StrT, CharT, StrTUtils, Converter, IteratorFunc>
    MakeCSVIterator(const CSVReader<Reader, StrT, CharT, StrTUtils, Converter> &, SubChar sep, const IteratorFunc &iteratorFunc)
    {
        return CSVIterator<StrT, CharT, StrTUtils, Converter, IteratorFunc>(sep, false, iteratorFunc);
    }

    template<class Reader, class StrT, class CharT, class StrTUtils, class Converter, class SubChar, class IteratorFunc>
    constexpr CSVIterator<StrT, CharT, StrTUtils, Converter, IteratorFunc>
    MakeCSVOptionalIterator(const CSVReader<Reader, StrT, CharT, StrTUtils, Converter> &, SubChar sep, const IteratorFunc &iteratorFunc)
    {
        return CSVIterator<StrT, CharT, StrTUtils, Converter, IteratorFunc>(sep, true, iteratorFunc);
    }
}




#endif<|MERGE_RESOLUTION|>--- conflicted
+++ resolved
@@ -344,21 +344,12 @@
     {
         typedef T value_type;
 
-<<<<<<< HEAD
         CSVOptional(T* value, const T defVal, bool shouldAssignDefaultOnEmpty) : CSVOptional(value, defVal, shouldAssignDefaultOnEmpty, nullptr) {}
         CSVOptional(T* value, const T defVal, bool shouldAssignDefaultOnEmpty, const ValidatorFunc& validatorFunction) :
             CSVOptional(value, defVal, shouldAssignDefaultOnEmpty, validatorFunction, nullptr) {}
         CSVOptional(T* value, const T defVal, bool shouldAssignDefaultOnEmpty, const ValidatorFunc& validatorFunction, const PostProcessorFunc& postProcessorFunction) :
             _value(value), _defaultValue(defVal), _shouldAssignDefaultOnEmpty(shouldAssignDefaultOnEmpty),
             _validatorFunction(validatorFunction), _postProcessorFunction(postProcessorFunction) {}
-=======
-        CSVOptional(T *value, const T defVal) : CSVOptional(value, defVal, nullptr) {}
-        CSVOptional(T *value, const T defVal, const ValidatorFunc &validatorFunction) :
-            _value(value), _defaultValue(defVal), _validatorFunction(validatorFunction) {}
-        CSVOptional(T *value, const T defVal, const ValidatorFunc &validatorFunction, const PostProcessorFunc &postProcessorFunction) :
-            _value(value), _defaultValue(defVal), _validatorFunction(validatorFunction), _postProcessorFunction(postProcessorFunction) {}
->>>>>>> e4413b11
-
 
         bool Validate() const
         {
@@ -394,35 +385,22 @@
      * \see CSVOptional
      */
     template<typename T, typename OT>
-<<<<<<< HEAD
-    constexpr CSVOptional<T, nullptr_t, nullptr_t> MakeCSVOptional(T* value, OT defVal) {
-        return CSVOptional<T, nullptr_t, nullptr_t>(value, defVal, false, nullptr, nullptr);
-=======
-    constexpr CSVOptional<T, std::nullptr_t, std::nullptr_t> MakeCSVOptional(T *value, OT defVal)
-    {
-        return CSVOptional<T, std::nullptr_t, std::nullptr_t>(value, defVal, nullptr, nullptr);
->>>>>>> e4413b11
+    constexpr CSVOptional<T, std::nullptr_t, std::nullptr_t> MakeCSVOptional(T* value, OT defVal) {
+        return CSVOptional<T, std::nullptr_t, std::nullptr_t>(value, defVal, false, nullptr, nullptr);
     }
     /*!
      * \brief Creates a new CSVOptional.
      * \see CSVOptional
      */
     template<typename T, typename OT, typename ValidatorFunc>
-<<<<<<< HEAD
-    constexpr CSVOptional<T, ValidatorFunc, nullptr_t> MakeCSVOptional(T* value, OT defVal, ValidatorFunc validatorFunction) {
-        return CSVOptional<T, ValidatorFunc, nullptr_t>(value, defVal, false, validatorFunction, nullptr);
-=======
-    constexpr CSVOptional<T, ValidatorFunc, std::nullptr_t> MakeCSVOptional(T *value, OT defVal, ValidatorFunc validatorFunction)
-    {
-        return CSVOptional<T, ValidatorFunc, std::nullptr_t>(value, defVal, validatorFunction, nullptr);
->>>>>>> e4413b11
+    constexpr CSVOptional<T, ValidatorFunc, std::nullptr_t> MakeCSVOptional(T* value, OT defVal, ValidatorFunc validatorFunction) {
+        return CSVOptional<T, ValidatorFunc, std::nullptr_t>(value, defVal, false, validatorFunction, nullptr);
     }
     /*!
      * \brief Creates a new CSVOptional.
      * \see CSVOptional
      */
     template<typename T, typename OT, typename ValidatorFunc, typename PostProcessorFunc>
-<<<<<<< HEAD
     constexpr CSVOptional<T, ValidatorFunc, PostProcessorFunc> MakeCSVOptional(T* value, OT defVal, ValidatorFunc validatorFunction, PostProcessorFunc postProcessorFunction) {
         return CSVOptional<T, ValidatorFunc, PostProcessorFunc>(value, defVal, false, validatorFunction, postProcessorFunction);
     }
@@ -432,16 +410,16 @@
      * \see CSVOptional
      */
     template<typename T, typename OT>
-    constexpr CSVOptional<T, nullptr_t, nullptr_t> MakeCSVOptionalEmpty(T* value, OT defVal) {
-        return CSVOptional<T, nullptr_t, nullptr_t>(value, defVal, true, nullptr, nullptr);
+    constexpr CSVOptional<T, std::nullptr_t, std::nullptr_t> MakeCSVOptionalEmpty(T* value, OT defVal) {
+        return CSVOptional<T, std::nullptr_t, std::nullptr_t>(value, defVal, true, nullptr, nullptr);
     }
     /*!
      * \brief Creates a new CSVOptional.
      * \see CSVOptional
      */
     template<typename T, typename OT, typename ValidatorFunc>
-    constexpr CSVOptional<T, ValidatorFunc, nullptr_t> MakeCSVOptionalEmpty(T* value, OT defVal, ValidatorFunc validatorFunction) {
-        return CSVOptional<T, ValidatorFunc, nullptr_t>(value, defVal, true, validatorFunction, nullptr);
+    constexpr CSVOptional<T, ValidatorFunc, std::nullptr_t> MakeCSVOptionalEmpty(T* value, OT defVal, ValidatorFunc validatorFunction) {
+        return CSVOptional<T, ValidatorFunc, std::nullptr_t>(value, defVal, true, validatorFunction, nullptr);
     }
     /*!
      * \brief Creates a new CSVOptional.
@@ -450,11 +428,6 @@
     template<typename T, typename OT, typename ValidatorFunc, typename PostProcessorFunc>
     constexpr CSVOptional<T, ValidatorFunc, PostProcessorFunc> MakeCSVOptionalEmpty(T* value, OT defVal, ValidatorFunc validatorFunction, PostProcessorFunc postProcessorFunction) {
         return CSVOptional<T, ValidatorFunc, PostProcessorFunc>(value, defVal, true, validatorFunction, postProcessorFunction);
-=======
-    constexpr CSVOptional<T, ValidatorFunc, PostProcessorFunc> MakeCSVOptional(T *value, OT defVal, ValidatorFunc validatorFunction, PostProcessorFunc postProcessorFunction)
-    {
-        return CSVOptional<T, ValidatorFunc, PostProcessorFunc>(value, defVal, validatorFunction, postProcessorFunction);
->>>>>>> e4413b11
     }
 
     // 5. Reader in Reader - CSVOptional
@@ -482,11 +455,11 @@
     struct CSVBatchReader : detail::CSVReaderBase<StrT, CharT, StrTUtils, Converter>
     {
     private:
-        Container *_container;
+        Container* _container;
         PostProcessorFunc _postProcessorFunction;
     public:
 
-        CSVBatchReader(CharT sep, Container *container, const PostProcessorFunc &postProcessorFunction) :
+        CSVBatchReader(CharT sep, Container* container, const PostProcessorFunc &postProcessorFunction) :
             detail::CSVReaderBase<StrT, CharT, StrTUtils, Converter>(sep), _container(container), _postProcessorFunction(postProcessorFunction) {}
 
         inline void ReadDataLine(const StrT &val)
@@ -727,7 +700,6 @@
                 optionalObj.AssignDefault();
             else
             {
-<<<<<<< HEAD
                 StrT nextField = this->NextField();
                 if(!optionalObj.ShouldAssingDefaultOnEmpty() || StrTUtils::length(nextField) > 0) {
                     this->SafeConvert(optionalObj.Get(), nextField);
@@ -737,12 +709,6 @@
                 } else {
                     optionalObj.AssignDefault();
                 }
-=======
-                this->SafeConvert(optionalObj.Get(), this->NextField());
-                if(!optionalObj.Validate())
-                    throw std::logic_error("Validation failed at field " + std::to_string(this->_fieldTracker) + " at line " + std::to_string(this->_lineTracker) + "!");
-                optionalObj.PostProcess();
->>>>>>> e4413b11
             }
 
             this->_fieldTracker++;
